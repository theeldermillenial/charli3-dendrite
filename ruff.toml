select = [
    "F",   # pyflakes
    "E",   # pycodestyle errors
    "W",   # pycodestyle warnings
    "C90", # mccabe
    "I",   # isort
    "N",   # pep8-naming
    "D",   # pydocstyle
    "UP",  # pyupgrade
    "ANN", # flake8-annotations
    "S",   # flake8-bandit
    "BLE", # flake8-blind-except
    "B",   # flake8-bugbear
    "A",   # flake8-builtins
    "COM", # flake8-commas
    "C4",  # flake8-comprehensions
    "INP", # flake8-no-pep420
    "T20", # flake8-print
    "PYI", # flake8-pyi, type-hinting stub files
    "PT",  # flake8-pytest-style
    "RSE", # flake8-raise
    "RET", # flake8-return
    "SIM", # flake8-simplify
    "ARG", # flake8-unused-arguments
    "ERA", # flake8-eradicate
    "PTH", # flake8-use-pathlib
    "PL",  # pylint
    "FLY", # flynt
    "NPY", # NumPy-specific rules
    "RUF", # Ruff-specific rules
]
<<<<<<< HEAD
ignore = ["ANN101", "ANN102", "UP006", "UP007", "ARG002", "PLR0913"]
=======
ignore = ["ANN101", "ANN102", "UP006", "ARG002", "PLR0913", "UP035", "S105"]
>>>>>>> 0d3dbda3
unfixable = ["B"] # Avoid trying to fix flake8-bugbear violations.
target-version = "py39" # Assume Python 3.9.
extend-exclude = ["tests", "examples"]

[mccabe]
# Unlike Flake8, default to a complexity level of 10.
max-complexity = 12

[pydocstyle]
convention = "google"

# Ignore `F401` (unused import violations) in all `__init__.py` files.
[per-file-ignores]
"__init__.py" = ["F401"]
"__main__.py" = ["B008", "S101"]
"./**/tests/*.py" = ["S101"]     # Use of assert detected.

[isort]
force-single-line = true<|MERGE_RESOLUTION|>--- conflicted
+++ resolved
@@ -29,11 +29,7 @@
     "NPY", # NumPy-specific rules
     "RUF", # Ruff-specific rules
 ]
-<<<<<<< HEAD
-ignore = ["ANN101", "ANN102", "UP006", "UP007", "ARG002", "PLR0913"]
-=======
 ignore = ["ANN101", "ANN102", "UP006", "ARG002", "PLR0913", "UP035", "S105"]
->>>>>>> 0d3dbda3
 unfixable = ["B"] # Avoid trying to fix flake8-bugbear violations.
 target-version = "py39" # Assume Python 3.9.
 extend-exclude = ["tests", "examples"]
